#
# LSST Data Management System
# Copyright 2008, 2009, 2010, 2011 LSST Corporation.
#
# This product includes software developed by the
# LSST Project (http://www.lsst.org/).
#
# This program is free software: you can redistribute it and/or modify
# it under the terms of the GNU General Public License as published by
# the Free Software Foundation, either version 3 of the License, or
# (at your option) any later version.
#
# This program is distributed in the hope that it will be useful,
# but WITHOUT ANY WARRANTY; without even the implied warranty of
# MERCHANTABILITY or FITNESS FOR A PARTICULAR PURPOSE.  See the
# GNU General Public License for more details.
#
# You should have received a copy of the LSST License Statement and
# the GNU General Public License along with this program.  If not,
# see <http://www.lsstcorp.org/LegalNotices/>.
#
import lsst.afw.math as afwMath
import lsst.afw.display.ds9 as ds9
import lsst.meas.algorithms as measAlg
import lsst.meas.algorithms.utils as maUtils
import lsst.pex.config as pexConfig
import lsst.pipe.base as pipeBase
import lsst.afw.table as afwTable

class MeasurePsfConfig(pexConfig.Config):
    starSelector = measAlg.starSelectorRegistry.makeField("Star selection algorithm", default="secondMoment")
    psfDeterminer = measAlg.psfDeterminerRegistry.makeField("PSF Determination algorithm", default="pca")

## \addtogroup LSST_task_documentation
## \{
## \page MeasurePsfTask
## \ref MeasurePsfTask_ "MeasurePsfTask"
## \copybrief MeasurePsfTask
## \}

class MeasurePsfTask(pipeBase.Task):
    """!
\anchor MeasurePsfTask_

\brief Measure the PSF

\section pipe_tasks_measurePsf_Contents Contents

 - \ref pipe_tasks_measurePsf_Purpose
 - \ref pipe_tasks_measurePsf_Initialize
 - \ref pipe_tasks_measurePsf_IO
 - \ref pipe_tasks_measurePsf_Config
 - \ref pipe_tasks_measurePsf_Debug
 - \ref pipe_tasks_measurePsf_Example

\section pipe_tasks_measurePsf_Purpose	Description

\copybrief MeasurePsfTask


A task that wraps two algorithms set via a pair of registries specified in the task's
\ref pipe_tasks_measurePsf_Config.
Both algorithms are classes with a constructor taking a pex.config.Config object (\em e.g.
lsst.meas.algorithms.objectSizeStarSelector.ObjectSizeStarSelector.__init__).

The algorithms are:
 - a star selector with API:
\code
selectStars(self, exposure, catalog, matches=None)
\endcode
which returns a list of lsst.meas.algorithms.PsfCandidate (\em e.g.
lsst.meas.algorithms.objectSizeStarSelector.ObjectSizeStarSelector.selectStars)

 - a psf estimator with API:
\code
determinePsf(exposure, psfCandidateList, metadata=None, flagKey=None)
\endcode
which returns an lsst.afw.detection.Psf and lsst.afw.math.SpatialCellSet (\em e.g.
lsst.meas.algorithms.pcaPsfDeterminer.PcaPsfDeterminer.determinePsf).
MeasurePsfTask calls determinePsf with \c flagKey set to
"calib.psf.used" if a schema is passed to its constructor (see \ref pipe_tasks_measurePsf_Initialize).

See also lsst.meas.algorithms.starSelectorRegistry.starSelectorRegistry and
lsst.meas.algorithms.psfDeterminerRegistry.psfDeterminerRegistry.

\warning
There is no establised set of configuration parameters for these algorithms, so once you start modifying
parameters (as we do in \ref pipe_tasks_measurePsf_Example) your code is no longer portable.

\section pipe_tasks_measurePsf_Initialize	Task initialisation

\copydoc init

\section pipe_tasks_measurePsf_IO		Inputs/Outputs to the run method

\copydoc run

\section pipe_tasks_measurePsf_Config       Configuration parameters

See \ref MeasurePsfConfig

\warning
The star selector and psf determiner registries should be modified to return a class
which has a ConfigClass attribute and can be instantiated with a config. Until then, there's no
obvious way to get a registry algorithm's Config from another Config.

\section pipe_tasks_measurePsf_Debug		Debug variables

The \link lsst.pipe.base.cmdLineTask.CmdLineTask command line task\endlink interface supports a
flag \c -d to import \b debug.py from your \c PYTHONPATH; see \ref baseDebug for more about \b debug.py files.

<DL>
  <DT> \c display
  <DD> If True, display debugging plots
  <DT> displayExposure
  <DD> display the Exposure + spatialCells
  <DT> displayPsfCandidates
  <DD> show mosaic of candidates
  <DT> showBadCandidates
  <DD> Include bad candidates
  <DT> displayPsfMosaic
  <DD> show mosaic of reconstructed PSF(xy)
  <DT> displayResiduals
  <DD> show residuals
  <DT> normalizeResiduals
  <DD> Normalise residuals by object amplitude
</DL>

Additionally you can enable any debug outputs that your chosen star selector and psf determiner support.

\section pipe_tasks_measurePsf_Example	A complete example of using MeasurePsfTask

This code is in \link measurePsfTask.py\endlink in the examples directory, and can be run as \em e.g.
\code
examples/measurePsfTask.py --ds9
\endcode
\dontinclude measurePsfTask.py
The example also runs SourceDetectionTask and SourceMeasurementTask; see \ref meas_algorithms_measurement_Example for more explanation.

Import the tasks (there are some other standard imports; read the file to see them all)
\skip SourceDetectionTask
\until MeasurePsfTask

We need to create the tasks before processing any data as the task constructor
can add an extra column to the schema, but first we need an almost-empty Schema
\skipline makeMinimalSchema
after which we can call the constructors for the tasks we need to find and characterize candidate
PSF stars:
\skip SourceDetectionTask.ConfigClass
\until measureTask
Now the task that we're interested in:
\skipline MeasurePsfTask.ConfigClass
\skipline MeasurePsfTask

Unfortunately that won't quite work as we didn't run the standard bright star measuring code
which sets fields such as "initial.flags.pixel.edge" rather than "flags.pixel.edge".  One option
would have been to modify the SourceMeasurementTask configuration with
\code
config.prefix = "initial."
config.algorithms.names -= ["correctfluxes"]
\endcode
(you need the second line due to a bug present in the aperture correction code as of 2014-07-01);
or we can set \c badFlags
\dontinclude measurePsfTask.py
\skip starSelector
\until flags.pixel.saturated.center
(not beautiful)

We can set psfDeterminer options too:
\skip psfDeterminer
\until nEigenComponents

before creating our task
\skipline MeasurePsfTask

We're now ready to process the data (we could loop over multiple exposures/catalogues using the same
task objects).  First create the output table:
\skipline afwTable

And process the image
\skip sources =
\until result

We can then unpack and use the results:
\skip psf
\until cellSet
If you specified \c --ds9 you can see the PSF candidates:
\skip display
\until RED

<HR>
To investigate the \ref pipe_tasks_measurePsf_Debug, put something like
\code{.py}
    import lsstDebug
    def DebugInfo(name):
        di = lsstDebug.getInfo(name)        # N.b. lsstDebug.Info(name) would call us recursively

        if name == "lsst.pipe.tasks.measurePsf" :
            di.display = True
            di.displayExposure = False          # display the Exposure + spatialCells
            di.displayPsfCandidates = True      # show mosaic of candidates
            di.displayPsfMosaic = True          # show mosaic of reconstructed PSF(xy)
            di.displayResiduals = True          # show residuals
            di.showBadCandidates = True         # Include bad candidates
            di.normalizeResiduals = False       # Normalise residuals by object amplitude

        return di

    lsstDebug.Info = DebugInfo
\endcode
into your debug.py file and run measurePsfTask.py with the \c --debug flag.
    """
    ConfigClass = MeasurePsfConfig
    _DefaultName = "measurePsf"

    def init(self, schema=None, **kwargs):
        """!Create the detection task.  Most arguments are simply passed onto pipe.base.Task.

        \param schema An lsst::afw::table::Schema used to create the output lsst.afw.table.SourceCatalog
        \param **kwargs Keyword arguments passed to lsst.pipe.base.task.Task.__init__.

        If schema is not None, 'calib.psf.candidate' and 'calib.psf.used' fields will be added to
        identify which stars were employed in the PSF estimation.

        \note This task can add fields to the schema, so any code calling this task must ensure that
        these fields are indeed present in the input table.
        """

        self.__init__(schema, **kwargs)

<<<<<<< HEAD
    def __init__(self, schema=None, **kwargs):
        """!Create a task to measure the Psf.  See MeasurePsfTask.init for documentation
        """
=======
    def __init__(self, schema=None, tableVersion=0, **kwargs):
>>>>>>> 72348ba3
        pipeBase.Task.__init__(self, **kwargs)
        if schema is not None:
            if tableVersion == 0:
                self.candidateKey = schema.addField(
                    "calib.psf.candidate", type="Flag",
                    doc=("Flag set if the source was a candidate for PSF determination, "
                         "as determined by the '%s' star selector.") % self.config.starSelector.name
                    )
                self.usedKey = schema.addField(
                    "calib.psf.used", type="Flag",
                    doc=("Flag set if the source was actually used for PSF determination, "
                         "as determined by the '%s' PSF determiner.") % self.config.psfDeterminer.name
                    )
            else:
                self.candidateKey = schema.addField(
                    "calib_psfCandidate", type="Flag",
                    doc=("Flag set if the source was a candidate for PSF determination, "
                         "as determined by the '%s' star selector.") % self.config.starSelector.name
                    )
                self.usedKey = schema.addField(
                    "calib_psfUsed", type="Flag",
                    doc=("Flag set if the source was actually used for PSF determination, "
                         "as determined by the '%s' PSF determiner.") % self.config.psfDeterminer.name
                    )
        else:
            self.candidateKey = None
            self.usedKey = None
        self.starSelector = self.config.starSelector.apply()
        self.psfDeterminer = self.config.psfDeterminer.apply()

    @pipeBase.timeMethod
    def run(self, exposure, sources, matches=None):
        """!Measure the PSF

        \param[in,out]   exposure      Exposure to process; measured PSF will be added.
        \param[in,out]   sources       Measured sources on exposure; flag fields will be set marking
                                       stars chosen by the star selector and the PSF determiner if a schema
                                       was passed to the task constructor.

        \param[in] matches a list of lsst.afw.table.ReferenceMatch objects (\em i.e. of lsst.afw.table.Match
        			       with \c first being of type lsst.afw.table.SimpleRecord and \c second
        			       type lsst.afw.table.SourceRecord --- the reference object and detected
        			       object respectively) as returned by \em e.g. the AstrometryTask.
                                       Used by star selectors that choose to refer to an external catalog.

        \return a pipe.base.Struct with fields:
         - psf: The measured PSF (also set in the input exposure)
         - cellSet: an lsst.afw.math.SpatialCellSet containing the PSF candidates as returned by the psf determiner.
        """
        self.log.info("Measuring PSF")

        import lsstDebug
        display = lsstDebug.Info(__name__).display
        displayExposure = lsstDebug.Info(__name__).displayExposure     # display the Exposure + spatialCells
        displayPsfMosaic = lsstDebug.Info(__name__).displayPsfMosaic # show mosaic of reconstructed PSF(x,y)
        displayPsfCandidates = lsstDebug.Info(__name__).displayPsfCandidates # show mosaic of candidates
        displayResiduals = lsstDebug.Info(__name__).displayResiduals   # show residuals
        showBadCandidates = lsstDebug.Info(__name__).showBadCandidates # include bad candidates
        normalizeResiduals = lsstDebug.Info(__name__).normalizeResiduals # normalise residuals by object peak

        #-=-=-=-=-=-=-=-=-=-=-=-=-=-=-=-=-=-=-=-=-=-=-=-=-=-=-=-=-=-=-=-=-=-=-=-=-=-=-=-
        #
        # Run star selector
        #
        psfCandidateList = self.starSelector.selectStars(exposure, sources, matches=matches)
        if psfCandidateList and self.candidateKey is not None:
            for cand in psfCandidateList:
                source = cand.getSource()
                source.set(self.candidateKey, True)

        self.log.info("PSF star selector found %d candidates" % len(psfCandidateList))

        if display:
            frame = display
            if displayExposure:
                ds9.mtv(exposure, frame=frame, title="psf determination")

        #-=-=-=-=-=-=-=-=-=-=-=-=-=-=-=-=-=-=-=-=-=-=-=-=-=-=-=-=-=-=-=-=-=-=-=-=-=-=-=-
        #
        # Determine PSF
        #
        psf, cellSet = self.psfDeterminer.determinePsf(exposure, psfCandidateList, self.metadata,
                                                       flagKey=self.usedKey)
        self.log.info("PSF determination using %d/%d stars." %
                     (self.metadata.get("numGoodStars"), self.metadata.get("numAvailStars")))

        exposure.setPsf(psf)

        if display:
            frame = display
            if displayExposure:
                showPsfSpatialCells(exposure, cellSet, showBadCandidates, frame=frame)
                frame += 1

            if displayPsfCandidates:    # Show a mosaic of  PSF candidates
                plotPsfCandidates(cellSet, showBadCandidates, frame)
                frame += 1

            if displayResiduals:
                frame = plotResiduals(exposure, cellSet,
                                      showBadCandidates=showBadCandidates,
                                      normalizeResiduals=normalizeResiduals,
                                      frame=frame)
            if displayPsfMosaic:
                maUtils.showPsfMosaic(exposure, psf, frame=frame, showFwhm=True)
                ds9.scale(0, 1, "linear", frame=frame)
                frame += 1

        return pipeBase.Struct(
            psf = psf,
            cellSet = cellSet,
        )

#-=-=-=-=-=-=-=-=-=-=-=-=-=-=-=-=-=-=-=-=-=-=-=-=-=-=-=-=-=-=-=-=-=-=-=-=-=-=-=-
#
# Debug code
#
def showPsfSpatialCells(exposure, cellSet, showBadCandidates, frame=1):
    maUtils.showPsfSpatialCells(exposure, cellSet,
                                symb="o", ctype=ds9.CYAN, ctypeUnused=ds9.YELLOW,
                                size=4, frame=frame)
    for cell in cellSet.getCellList():
        for cand in cell.begin(not showBadCandidates): # maybe include bad candidates
            cand = measAlg.cast_PsfCandidateF(cand)
            status = cand.getStatus()
            ds9.dot('+', *cand.getSource().getCentroid(), frame=frame,
                    ctype=ds9.GREEN if status == afwMath.SpatialCellCandidate.GOOD else
                    ds9.YELLOW if status == afwMath.SpatialCellCandidate.UNKNOWN else ds9.RED)

def plotPsfCandidates(cellSet, showBadCandidates=False, frame=1):
    import lsst.afw.display.utils as displayUtils

    stamps = []
    for cell in cellSet.getCellList():
        for cand in cell.begin(not showBadCandidates): # maybe include bad candidates
            cand = measAlg.cast_PsfCandidateF(cand)

            try:
                im = cand.getMaskedImage()

                chi2 = cand.getChi2()
                if chi2 < 1e100:
                    chi2 = "%.1f" % chi2
                else:
                    chi2 = numpy.nan

                stamps.append((im, "%d%s" %
                               (maUtils.splitId(cand.getSource().getId(), True)["objId"], chi2),
                               cand.getStatus()))
            except Exception, e:
                continue

    mos = displayUtils.Mosaic()
    for im, label, status in stamps:
        im = type(im)(im, True)
        try:
            im /= afwMath.makeStatistics(im, afwMath.MAX).getValue()
        except NotImplementedError:
            pass

        mos.append(im, label,
                   ds9.GREEN if status == afwMath.SpatialCellCandidate.GOOD else
                   ds9.YELLOW if status == afwMath.SpatialCellCandidate.UNKNOWN else ds9.RED)

    if mos.images:
        mos.makeMosaic(frame=frame, title="Psf Candidates")

def plotResiduals(exposure, cellSet, showBadCandidates=False, normalizeResiduals=True, frame=2):
    psf = exposure.getPsf()
    while True:
        try:
            maUtils.showPsfCandidates(exposure, cellSet, psf=psf, frame=frame,
                                      normalize=normalizeResiduals,
                                      showBadCandidates=showBadCandidates)
            frame += 1
            maUtils.showPsfCandidates(exposure, cellSet, psf=psf, frame=frame,
                                      normalize=normalizeResiduals,
                                      showBadCandidates=showBadCandidates,
                                      variance=True)
            frame += 1
        except Exception as e:
            if not showBadCandidates:
                showBadCandidates = True
                continue
        break

    return frame<|MERGE_RESOLUTION|>--- conflicted
+++ resolved
@@ -228,13 +228,7 @@
 
         self.__init__(schema, **kwargs)
 
-<<<<<<< HEAD
-    def __init__(self, schema=None, **kwargs):
-        """!Create a task to measure the Psf.  See MeasurePsfTask.init for documentation
-        """
-=======
     def __init__(self, schema=None, tableVersion=0, **kwargs):
->>>>>>> 72348ba3
         pipeBase.Task.__init__(self, **kwargs)
         if schema is not None:
             if tableVersion == 0:
