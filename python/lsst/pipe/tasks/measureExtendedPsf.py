--- conflicted
+++ resolved
@@ -156,16 +156,6 @@
             weights = None
             for stampId in selectDataList:
                 dataId = {'visit': stampId["visit"], 'ccd': stampId["ccd"]}
-<<<<<<< HEAD
-                readStars = butler.get("brightStarStamps_sub", dataId, bbox=bbox)
-                readWeights = 18. - np.array(readStars.getMagnitudes())
-                if allStars:
-                    allStars.extend(readStars)
-                    weights = np.hstack((weights, readWeights))
-                else:
-                    allStars = readStars
-                    weights = readWeights
-=======
                 try:
                     readStars = butler.get("brightStarStamps_sub", dataId, bbox=bbox)
                     readWeights = 18. - np.array(readStars.getMagnitudes())
@@ -178,7 +168,6 @@
                 except bE.NoResults:
                     self.log.info(f"No BrightStarStamps found for dataId {dataId}; skipping it")
                     continue
->>>>>>> a7f34c26
             weights /= np.sum(weights)
             coaddSubregion = afwMath.statisticsStack(allStars.getMaskedImages(), statsFlags, statsControl,
                                                      wvector=weights)
