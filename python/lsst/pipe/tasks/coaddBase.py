--- conflicted
+++ resolved
@@ -47,56 +47,8 @@
     )
     badMaskPlanes = pexConfig.ListField(
         dtype = str,
-<<<<<<< HEAD
         doc = "Mask planes that, if set, the associated pixel should not be included in the coaddTempExp.",
         default = ("EDGE",),
-=======
-        doc = "mask planes that, if set, the associated pixel should not be included in the coaddTempExp",
-        default = ("EDGE",),
-    )
-    doInterp = pexConfig.Field(
-        doc = "interpolate over EDGE pixels?",
-        dtype = bool,
-        default = True,
-    )
-    interpFwhm = pexConfig.Field(
-        dtype = float,
-        doc = """FWHM of PSF kernel for interpolating NaNs""",
-        default = 1.5,
-    )
-    interpKernelSizeFactor = pexConfig.Field(
-        dtype = float,
-        doc = "interpolation kernel size = interpFwhm converted to pixels * interpKernelSizeFactor",
-        default = 3.0,
-    )
-
-
-class CoaddCalexpBaseConfig(CoaddBaseConfig):
-    """Config for CoaddCalexpBaseTask
-    """
-    desiredFwhm = pexConfig.Field(
-        doc = "desired FWHM of coadd (arc seconds); None for no FWHM matching",
-        dtype = float,
-        optional = True,
-    )
-    coaddZeroPoint = pexConfig.Field(
-        dtype = float,
-        doc = "photometric zero point of coadd (mag)",
-        default = 27.0,
-    )
-    psfMatch = pexConfig.ConfigurableField(
-        target = ModelPsfMatchTask,
-        doc = "PSF matching model to model task",
-    )
-    bgSubtracted = pexConfig.Field(
-        doc = "Work with a background subtracted calexp?",
-        dtype = bool,
-        default = False,
-    )
-    warp = pexConfig.ConfigField(
-        dtype = afwMath.Warper.ConfigClass,
-        doc = "warper configuration",
->>>>>>> 9d6ce122
     )
 
 
@@ -190,72 +142,6 @@
         """
         return "%s_%s_metadata" % (self.config.coaddName, self._DefaultName)
 
-
-<<<<<<< HEAD
-=======
-class CoaddCalexpBaseTask(CoaddBaseTask):
-    """Base class for coaddition that adds the ability to preprocess calexp
-    """
-    ConfigClass = CoaddCalexpBaseConfig
-
-    def __init__(self, *args, **kwargs):
-        CoaddBaseTask.__init__(self, *args, **kwargs)
-        self.makeSubtask("psfMatch")
-        self.warper = afwMath.Warper.fromConfig(self.config.warp)
-        self.zeroPointScaler = coaddUtils.ZeroPointScaler(self.config.coaddZeroPoint)
-
-    def getCalExp(self, dataRef, getPsf=True, bgSubtracted=False):
-        """Return one "calexp" calibrated exposure, perhaps with psf
-        
-        @param dataRef: a sensor-level data reference
-        @param getPsf: include the PSF?
-        @param bgSubtracted: return background subtracted calexp?
-        @return calibrated exposure with psf
-        """
-        exposure = dataRef.get("calexp") #We assume calexps are background subtracted
-        if not bgSubtracted:
-            background = dataRef.get("calexpBackground")
-            try:
-                mi = exposure.getMaskedImage()
-                mi += background
-                del mi
-            except Exception, e:
-                self.log.warn("There was a problem adding the background: %s.  Continuing without adding a background."%(e))
-        if getPsf:
-            psf = dataRef.get("psf")
-            exposure.setPsf(psf)
-        return exposure
-    
-    def processCalexp(self, exposure, wcs, maxBBox=None, destBBox=None):
-        """PSF-match exposure (if self.config.desiredFwhm is not None), warp and scale
-        
-        @param[in,out] exposure: exposure to preprocess; FWHM fitting is done in place
-        @param[in] wcs: desired WCS of temporary images
-        @param maxBBox: maximum allowed parent bbox of warped exposure (an afwGeom.Box2I or None);
-            if None then the warped exposure will be just big enough to contain all warped pixels;
-            if provided then the warped exposure may be smaller, and so missing some warped pixels;
-            ignored if destBBox is not None
-        @param destBBox: exact parent bbox of warped exposure (an afwGeom.Box2I or None);
-            if None then maxBBox is used to determine the bbox, otherwise maxBBox is ignored
-        
-        @return preprocessed exposure
-        """
-        if self.config.desiredFwhm is not None:
-            self.log.log(self.log.INFO, "PSF-match exposure")
-            fwhmPixels = self.config.desiredFwhm / wcs.pixelScale().asArcseconds()
-            kernelDim = exposure.getPsf().getKernel().getDimensions()
-            modelPsf = self.makeModelPsf(fwhmPixels=fwhmPixels, kernelDim=kernelDim)
-            exposure = self.psfMatch.run(exposure, modelPsf).psfMatchedExposure
-        self.log.log(self.log.INFO, "Warp exposure")
-        with self.timer("warp"):
-            exposure = self.warper.warpExposure(wcs, exposure, maxBBox=maxBBox, destBBox=destBBox)
-        
-        self.zeroPointScaler.scaleExposure(exposure)
-
-        return exposure
-
-
->>>>>>> 9d6ce122
 class CoaddArgumentParser(pipeBase.ArgumentParser):
     """A version of lsst.pipe.base.ArgumentParser specialized for coaddition.
     
